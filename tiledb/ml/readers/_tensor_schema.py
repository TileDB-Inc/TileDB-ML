from __future__ import annotations

from abc import ABC, abstractmethod
from collections import Counter
from math import ceil
from operator import itemgetter
from typing import (
    Any,
    Callable,
    Dict,
    Iterable,
    Optional,
    Sequence,
    TypeVar,
    Union,
    cast,
)

import numpy as np
import sparse

import tiledb

from ._ranges import InclusiveRange
from .types import ArrayParams

Tensor = TypeVar("Tensor")


class TensorSchema(ABC):
    """
    A class to encapsulate the information needed for mapping a TileDB array to tensors.
    """

<<<<<<< HEAD
    def __init__(self, array_params: ArrayParams):
        self._array = array_params._tensor_schema_kwargs["array"]
        self._fields = array_params._tensor_schema_kwargs["fields"]
        self._key_dim_index = array_params._tensor_schema_kwargs["key_dim_index"]
        self._ned = array_params._tensor_schema_kwargs["ned"]
        self._all_dims = array_params._tensor_schema_kwargs["all_dims"]
        self._query_kwargs = array_params._tensor_schema_kwargs["query_kwargs"]
=======
    def __init__(
        self,
        array: tiledb.Array,
        key_dim: Union[int, str] = 0,
        fields: Sequence[str] = (),
        transform: Optional[Callable[[Tensor], Tensor]] = None,
    ):
        """Create a TensorSchema.

        :param array: TileDB array to read from.
        :param key_dim: Name or index of the key dimension. Defaults to the first dimension.
        :param fields: Attribute and/or dimension names of the array to read. Defaults to
            all attributes.
        :param transform: Function to transform tensors.
        """
        all_attrs = [array.attr(i).name for i in range(array.nattr)]
        all_dims = [array.dim(i).name for i in range(array.ndim)]
        dims = []
        if fields:
            attrs = []
            for field in fields:
                if field in all_attrs:
                    attrs.append(field)
                elif field in all_dims:
                    dims.append(field)
                else:
                    raise ValueError(f"Unknown attribute or dimension '{field}'")
        else:
            fields = attrs = all_attrs

        ned = list(array.nonempty_domain())
        key_dim_index = key_dim if isinstance(key_dim, int) else all_dims.index(key_dim)
        if key_dim_index > 0:
            # Swap key dimension to first position
            all_dims[0], all_dims[key_dim_index] = all_dims[key_dim_index], all_dims[0]
            ned[0], ned[key_dim_index] = ned[key_dim_index], ned[0]

        self._array = array
        self._key_dim_index = key_dim_index
        self._ned = tuple(ned)
        self._all_dims = tuple(all_dims)
        self._fields = tuple(fields)
        self._query_kwargs = {"attrs": tuple(attrs), "dims": tuple(dims)}
        self._transform = transform
>>>>>>> 14a47479

    @property
    def fields(self) -> Sequence[str]:
        """Names of attributes and dimensions to read."""
        return cast(Sequence[str], self._fields)

    @property
    def field_dtypes(self) -> Sequence[np.dtype]:
        """Dtypes of attributes and dimensions to read."""
        return tuple(
            map(
                self._array.schema.attr_or_dim_dtype,
                self._fields,
            )
        )

    @property
    def shape(self) -> Sequence[int]:
        """Shape of the array, with the key dimension moved first.

        **Note**: For sparse arrays, the returned shape reflects the non-empty domain of
        the array, not the full array shape.

        :raises ValueError: If the array does not have integer domain.
        """
        shape = [len(self.key_range)]
        for start, stop in self._ned[1:]:
            if isinstance(start, int) and isinstance(stop, int):
                shape.append(stop - start + 1)
            else:
                raise ValueError("Shape not defined for non-integer domain")
        return shape

    @property
    def query(self) -> KeyDimQuery:
        """A sliceable object for querying the TileDB array along the key dimension"""
        return KeyDimQuery(
            self._array,
            self._key_dim_index,
            **self._query_kwargs,
        )

    @property
    @abstractmethod
    def sparse(self) -> bool:
        """Whether the underlying TileDB array is sparse"""

    @property
    @abstractmethod
    def key_range(self) -> InclusiveRange[Any, int]:
        """Inclusive range of the key dimension.

        The values of the range are all the distinct values of the key dimension (keys).
        The weight of each key is:
        - for dense arrays: 1
        - for sparse arrays: The number of non-empty cells for this key
        """

    @property
    @abstractmethod
    def max_partition_weight(self) -> int:
        """
        Determine the maximum partition that can be read without incomplete retries.

        What constitutes weight of a partition depends on the array type:
        - For dense arrays, it is the number of unique keys (= number of "rows").
          It depends on the `sm.memory_budget` config parameter.
        - For sparse arrays, it is the number of non-empty cells.
          It depends on the `py.init_buffer_bytes` config parameter.
        """

    @abstractmethod
    def iter_tensors(
        self, key_ranges: Iterable[InclusiveRange[Any, int]]
    ) -> Union[Iterable[Tensor], Iterable[Sequence[Tensor]]]:
        """
        Generate batches of dense or sparse tensors.

        Each yielded batch is either:
        - a sequence of N tensors if N > 1, where `N == len(self.fields)`, or
        - a single tensor if N == 1.
        where each tensor has shape `(len(key_range), *self.shape[1:])`.

        :param key_ranges: Inclusive ranges along the key dimension.
        """


class DenseTensorSchema(TensorSchema):
    sparse = False

    @property
    def key_range(self) -> InclusiveRange[int, int]:
        key_dim_min, key_dim_max = self._ned[0]
        return InclusiveRange.factory(range(key_dim_min, key_dim_max + 1))

    def iter_tensors(
        self, key_ranges: Iterable[InclusiveRange[int, int]]
    ) -> Union[Iterable[np.ndarray], Iterable[Sequence[np.ndarray]]]:
        """
        Generate batches of Numpy arrays.

        If `key_dim_index > 0`, the generated arrays will ve reshaped so that the key_dim
        axes is first. For example, if the TileDB array `a` has shape (5, 12, 20) and
        `key_dim_index == 1`, then `a[:, 4:8, :]` returns arrays of shape (5, 4, 20) but
        this method yields arrays of shape (4, 5, 20).
        """
        query = self.query
        get_data = itemgetter(*self._fields)
        key_dim_index = self._key_dim_index
        for key_range in key_ranges:
            field_arrays = query[key_range.min : key_range.max]
            if key_dim_index > 0:
                # Move key_dim_index axes first
                for field, array in field_arrays.items():
                    field_arrays[field] = np.moveaxis(array, key_dim_index, 0)
            yield get_data(field_arrays)

    @property
    def max_partition_weight(self) -> int:
        memory_budget = int(self._array._ctx_().config()["sm.memory_budget"])

        # The memory budget should be large enough to read the cells of the largest field
        bytes_per_cell = max(dtype.itemsize for dtype in self.field_dtypes)

        # We want to be reading tiles following the tile extents along each dimension.
        # The number of cells for each such tile is the product of all tile extents.
        dim_tiles = [self._array.dim(dim).tile for dim in self._all_dims]
        cells_per_tile = np.prod(dim_tiles)

        # Each slice consists of `rows_per_slice` rows along the key dimension
        rows_per_slice = dim_tiles[0]

        # Reading a slice of `rows_per_slice` rows requires reading a number of tiles that
        # depends on the size and tile extent of each dimension after the first one.
        assert len(self.shape) == len(dim_tiles)
        tiles_per_slice = np.prod(
            [ceil(size / tile) for size, tile in zip(self.shape[1:], dim_tiles[1:])]
        )

        # Compute the size in bytes of each slice of `rows_per_slice` rows
        bytes_per_slice = bytes_per_cell * cells_per_tile * tiles_per_slice

        # Compute the number of slices that fit within the memory budget
        num_slices = memory_budget // bytes_per_slice

        # Compute the total number of rows to slice
        return max(1, int(rows_per_slice * num_slices))


class SparseTensorSchema(TensorSchema):
    sparse = True

    def __init__(
        self,
        array_params: ArrayParams,
        transform: Optional[Callable[[Tensor], Tensor]] = None,
    ):
<<<<<<< HEAD
        super().__init__(array_params)
=======
        super().__init__(array, key_dim, fields, transform)
>>>>>>> 14a47479
        key_counter: Counter[Any] = Counter()
        key_dim = self._all_dims[0]
        query = self._array.query(dims=(key_dim,), attrs=(), return_incomplete=True)
        for result in query.multi_index[:]:
            key_counter.update(result[key_dim])
        self._key_range = InclusiveRange.factory(key_counter)
        self._query_kwargs["dims"] = self._all_dims
        self.transform = transform

    @property
    def key_range(self) -> InclusiveRange[Any, int]:
        return self._key_range

    @property
    def key_range(self) -> InclusiveRange[Any, int]:
        return self._key_range

    def iter_tensors(
        self, key_ranges: Iterable[InclusiveRange[Any, int]]
    ) -> Union[Iterable[Tensor], Iterable[Sequence[Tensor]]]:
        shape = list(self.shape)
        query = self.query
        get_data = itemgetter(*self._fields)
        single_field = len(self._fields) == 1
        key_dim, *non_key_dims = self._all_dims
        non_key_dim_starts = tuple(map(itemgetter(0), self._ned[1:]))
<<<<<<< HEAD
        transform = self.transform or (lambda x: x)
=======
        transform = self._transform or (lambda x: x)
>>>>>>> 14a47479
        for key_range in key_ranges:
            # Set the shape of the key dimension equal to the current key range length
            shape[0] = len(key_range)
            field_arrays = query[key_range.min : key_range.max]
            data = get_data(field_arrays)

            # Convert coordinates from the original domain to zero-based
            # For the key (i.e. first) dimension get the indices of the keys
            coords = [key_range.indices(field_arrays.pop(key_dim))]
            # For every non-key dimension, subtract the minimum value of the dimension
            # TODO: update this for non-integer non-key dimensions
            coords.extend(
                field_arrays.pop(dim) - dim_start
                for dim, dim_start in zip(non_key_dims, non_key_dim_starts)
            )

            # yield either a single tensor or a sequence of tensors, one for each field
            if single_field:
                yield transform(sparse.COO(coords, data, shape))
            else:
                yield tuple(transform(sparse.COO(coords, d, shape)) for d in data)

    @property
    def max_partition_weight(self) -> int:
        try:
            memory_budget = int(self._array._ctx_().config()["py.init_buffer_bytes"])
        except KeyError:
            memory_budget = 10 * 1024**2

        # The memory budget should be large enough to read the cells of the largest field
        bytes_per_cell = max(
            self._array.schema.attr_or_dim_dtype(field).itemsize
            for field in self._query_kwargs["dims"] + self._query_kwargs["attrs"]
        )
        return max(1, memory_budget // int(bytes_per_cell))


class KeyDimQuery:
    def __init__(self, array: tiledb.Array, key_dim_index: int, **kwargs: Any):
        self._multi_index = array.query(**kwargs).multi_index
        self._leading_dim_slices = (slice(None),) * key_dim_index

    def __getitem__(self, key_dim_slice: slice) -> Dict[str, np.ndarray]:
        """Query the TileDB array by `dim_key=key_dim_slice`."""
        return cast(
            Dict[str, np.ndarray],
            self._multi_index[(*self._leading_dim_slices, key_dim_slice)],
        )<|MERGE_RESOLUTION|>--- conflicted
+++ resolved
@@ -32,7 +32,6 @@
     A class to encapsulate the information needed for mapping a TileDB array to tensors.
     """
 
-<<<<<<< HEAD
     def __init__(self, array_params: ArrayParams):
         self._array = array_params._tensor_schema_kwargs["array"]
         self._fields = array_params._tensor_schema_kwargs["fields"]
@@ -40,52 +39,6 @@
         self._ned = array_params._tensor_schema_kwargs["ned"]
         self._all_dims = array_params._tensor_schema_kwargs["all_dims"]
         self._query_kwargs = array_params._tensor_schema_kwargs["query_kwargs"]
-=======
-    def __init__(
-        self,
-        array: tiledb.Array,
-        key_dim: Union[int, str] = 0,
-        fields: Sequence[str] = (),
-        transform: Optional[Callable[[Tensor], Tensor]] = None,
-    ):
-        """Create a TensorSchema.
-
-        :param array: TileDB array to read from.
-        :param key_dim: Name or index of the key dimension. Defaults to the first dimension.
-        :param fields: Attribute and/or dimension names of the array to read. Defaults to
-            all attributes.
-        :param transform: Function to transform tensors.
-        """
-        all_attrs = [array.attr(i).name for i in range(array.nattr)]
-        all_dims = [array.dim(i).name for i in range(array.ndim)]
-        dims = []
-        if fields:
-            attrs = []
-            for field in fields:
-                if field in all_attrs:
-                    attrs.append(field)
-                elif field in all_dims:
-                    dims.append(field)
-                else:
-                    raise ValueError(f"Unknown attribute or dimension '{field}'")
-        else:
-            fields = attrs = all_attrs
-
-        ned = list(array.nonempty_domain())
-        key_dim_index = key_dim if isinstance(key_dim, int) else all_dims.index(key_dim)
-        if key_dim_index > 0:
-            # Swap key dimension to first position
-            all_dims[0], all_dims[key_dim_index] = all_dims[key_dim_index], all_dims[0]
-            ned[0], ned[key_dim_index] = ned[key_dim_index], ned[0]
-
-        self._array = array
-        self._key_dim_index = key_dim_index
-        self._ned = tuple(ned)
-        self._all_dims = tuple(all_dims)
-        self._fields = tuple(fields)
-        self._query_kwargs = {"attrs": tuple(attrs), "dims": tuple(dims)}
-        self._transform = transform
->>>>>>> 14a47479
 
     @property
     def fields(self) -> Sequence[str]:
@@ -243,11 +196,7 @@
         array_params: ArrayParams,
         transform: Optional[Callable[[Tensor], Tensor]] = None,
     ):
-<<<<<<< HEAD
         super().__init__(array_params)
-=======
-        super().__init__(array, key_dim, fields, transform)
->>>>>>> 14a47479
         key_counter: Counter[Any] = Counter()
         key_dim = self._all_dims[0]
         query = self._array.query(dims=(key_dim,), attrs=(), return_incomplete=True)
@@ -274,11 +223,7 @@
         single_field = len(self._fields) == 1
         key_dim, *non_key_dims = self._all_dims
         non_key_dim_starts = tuple(map(itemgetter(0), self._ned[1:]))
-<<<<<<< HEAD
         transform = self.transform or (lambda x: x)
-=======
-        transform = self._transform or (lambda x: x)
->>>>>>> 14a47479
         for key_range in key_ranges:
             # Set the shape of the key dimension equal to the current key range length
             shape[0] = len(key_range)
